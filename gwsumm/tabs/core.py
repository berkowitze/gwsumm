--- conflicted
+++ resolved
@@ -805,10 +805,7 @@
             start = config.getint(section, 'gps-start-time')
         if end is None:
             end = config.getint(section, 'gps-end-time')
-<<<<<<< HEAD
-=======
-
->>>>>>> f90de0b4
+
         return super(SummaryArchiveMixin, cls).from_ini(config, section, start,
                                                         end, **kwargs)
 
