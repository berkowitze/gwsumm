--- conflicted
+++ resolved
@@ -481,11 +481,7 @@
 try:
     load_states(config)
 except NoSectionError:
-<<<<<<< HEAD
-    register_state(SummaryState(ALLSTATE, valid=[span]))
-=======
     generate_all_state(*span)
->>>>>>> 682d0b52
 
 # build directories
 mkdir(opts.output_dir)
